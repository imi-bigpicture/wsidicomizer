--- conflicted
+++ resolved
@@ -17,26 +17,15 @@
 from pathlib import Path
 from tempfile import TemporaryDirectory
 from typing import Any, Dict, List
-
 import numpy as np
+
 import pytest
 from dicom_validator.spec_reader.edition_reader import EditionReader
 from dicom_validator.validator.dicom_file_validator import DicomFileValidator
-<<<<<<< HEAD
 from PIL import Image, ImageChops, ImageStat
 from wsidicom import WsiDicom
+from wsidicom.errors import WsiDicomNotFoundError
 from wsidicom.geometry import SizeMm
-=======
-from parameterized import parameterized
-from PIL import Image as Pillow
-from PIL import ImageChops, ImageStat
-from pydicom.uid import JPEG2000, UID
-from wsidicom import WsiDicom
-from wsidicom.codec import Jpeg2kSettings
-from wsidicom.codec.encoder import Jpeg2kEncoder
->>>>>>> 8302ffd2
-from wsidicom.errors import WsiDicomNotFoundError
-from wsidicomizer.metadata import WsiDicomizerMetadata
 from wsidicom.metadata import Image as ImageMetadata
 
 from wsidicomizer.extras.openslide.openslide import (
@@ -44,30 +33,10 @@
     PROPERTY_NAME_BOUNDS_Y,
     OpenSlide,
 )
+from wsidicomizer.metadata import WsiDicomizerMetadata
 from wsidicomizer.wsidicomizer import WsiDicomizer
 
-from .conftest import test_parameters
-
-
-class Jpeg2kTestEncoder(Jpeg2kEncoder):
-    """Jpeg 2000 encoder used for testing.
-    Pretends to be lossy but encodes losslessly so that image data is not changed."""
-
-    def __init__(self):
-        settings = Jpeg2kSettings(level=0)
-        super().__init__(settings)
-
-    @property
-    def lossy(self) -> bool:
-        return True
-
-    @property
-    def transfer_syntax(self) -> UID:
-        return JPEG2000
-
-    @property
-    def photometric_interpretation(self) -> str:
-        return "YBR_ICT"
+from .conftest import Jpeg2kTestEncoder, test_parameters
 
 
 @pytest.mark.integrationtest
@@ -78,7 +47,6 @@
             (file_format, file)
             for file_format, format_files in test_parameters.items()
             for file, file_parameters in format_files.items()
-<<<<<<< HEAD
             if file_parameters["convert"]
         ],
     )
@@ -91,72 +59,12 @@
     ):
         # Arrange
         converted_path = converted[file_format][file]
-=======
-        }
-
-    @classmethod
-    def tearDownClass(cls):
-        for paths in cls.test_folders.values():
-            if paths is not None and paths[1] is not None:
-                paths[1].cleanup()
-
-    @classmethod
-    def create_test_folder(
-        cls, file_format: str, file: str, file_parameters: Dict[str, Any]
-    ) -> Optional[Tuple[Path, Optional[TemporaryDirectory]]]:
-        file_path = testdata_dir.joinpath("slides", file_format, file)
-        if not file_path.exists():
-            return None
-        if not file_parameters["convert"]:
-            return file_path, None
-        include_levels = file_parameters["include_levels"]
-        tile_size = file_parameters.get("tile_size", cls.DEFAULT_TILE_SIZE)
-        converted_path = cls.convert(file_path, include_levels, tile_size)
-        return file_path, converted_path
-
-    @staticmethod
-    def convert(
-        path: Path, include_levels: Sequence[int], tile_size: int
-    ) -> TemporaryDirectory:
-        tempdir = TemporaryDirectory()
-        WsiDicomizer.convert(
-            str(path),
-            output_path=str(tempdir.name),
-            tile_size=tile_size,
-            include_levels=include_levels,
-            encoding=Jpeg2kTestEncoder(),
-        )
-        return tempdir
-
-    @classmethod
-    def open_wsi(cls, file_format: str, file: str) -> WsiDicom:
-        (original_path, converted_path) = cls.get_paths(file_format, file)
-        if converted_path is not None:
-            return WsiDicom.open(converted_path.name)
-        return WsiDicomizer.open(original_path)
-
-    @classmethod
-    def get_paths(
-        cls, file_format: str, file: str
-    ) -> Tuple[Path, Optional[TemporaryDirectory]]:
-        paths = cls.test_folders[file_format, file]
-        if paths is None:
-            raise unittest.SkipTest(f"File {file} for format {file_format} not found.")
-        return paths
-
-    @classmethod
-    def validate(cls, path: Path) -> List[Tuple[str, str]]:
->>>>>>> 8302ffd2
         standard_path = os.path.join(testdata_dir, "dicom-validator")
         edition_reader = EditionReader(standard_path)
         revision_path = edition_reader.get_revision("current")
         assert isinstance(revision_path, Path)
         json_path = revision_path.joinpath("json")
-        validator = DicomFileValidator(
-            EditionReader.load_iod_info(json_path),
-            EditionReader.load_module_info(json_path),
-            EditionReader.load_dict_info(json_path),
-        )
+        validator = DicomFileValidator(EditionReader.load_dicom_info(json_path))
 
         # Act
         result: Dict[str, Dict[str, Dict[str, List[str]]]] = validator.validate_dir(
@@ -335,7 +243,6 @@
                 (region["size"]["width"], region["size"]["height"]),
             )
 
-<<<<<<< HEAD
             reference_no_alpha = Image.new("RGB", reference.size, (255, 255, 255))
             reference_no_alpha.paste(reference, mask=reference.split()[3])
 
@@ -355,19 +262,6 @@
             scaled_location,
             region["level"],
             region["size"]["height"],
-=======
-        reference_no_alpha = Pillow.new("RGB", reference.size, (255, 255, 255))
-        reference_no_alpha.paste(reference, mask=reference.split()[3])
-        self.assertEqual(
-            md5(converted.tobytes()).hexdigest(),
-            md5(reference_no_alpha.tobytes()).hexdigest(),
-            msg=(
-                f"{file_format}: {file} {region} " "does not match openslide at ",
-                scaled_location,
-                region["level"],
-                region["size"]["height"],
-            ),
->>>>>>> 8302ffd2
         )
 
     @pytest.mark.parametrize(
@@ -423,7 +317,6 @@
         # Arrange
         wsi = wsis[file_format][file]
 
-<<<<<<< HEAD
         # Act
         image_data = wsi.levels[0].default_instance.image_data
 
@@ -443,31 +336,24 @@
     ):
         # Arrange
         wsi_file = wsi_files[file_format][file]
-=======
-    def test_replace_label_should_equal_new_label(self):
-        path = next(
-            paths[0] for paths in self.test_folders.values() if paths is not None
-        )
-        new_label = Pillow.new("RGB", (256, 256), (128, 128, 128))
-
-        with TemporaryDirectory() as tempdir:
-            with WsiDicomizer.open(path) as wsi:
-                wsi.save(tempdir, include_levels=[-1], label=new_label)
-
-            with WsiDicom.open(tempdir) as wsi:
-                self.assertTrue(
-                    np.array_equal(np.array(new_label), np.array(wsi.read_label()))
-                )
->>>>>>> 8302ffd2
 
         label = Image.new("RGB", (256, 256), (128, 128, 128))
 
         # Act
-        with WsiDicomizer.open(wsi_file, label=label) as wsi:
-            new_label = wsi.read_label()
-
-        # Assert
-        assert label == new_label
+        with TemporaryDirectory() as temp_dir:
+            WsiDicomizer.convert(
+                wsi_file,
+                temp_dir,
+                include_levels=[-1],
+                label=label,
+                encoding=Jpeg2kTestEncoder(),
+            )
+
+            # Assert
+            with WsiDicom.open(temp_dir) as wsi:
+                new_label = wsi.read_label()
+
+        assert np.array_equal(np.array(new_label), np.array(label))
 
     @pytest.mark.parametrize(
         ["file_format", "file", "expected_image_coordinate_system"],
