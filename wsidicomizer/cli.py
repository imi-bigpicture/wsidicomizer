--- conflicted
+++ resolved
@@ -17,13 +17,9 @@
 from pathlib import Path
 from typing import Optional, Sequence
 
-<<<<<<< HEAD
 from wsidicom.metadata.json_schema.wsi import WsiMetadataJsonSchema
 from wsidicom.metadata.wsi import WsiMetadata
-=======
-from pydicom.dataset import Dataset
 from wsidicom.codec import Jpeg2kSettings, JpegSettings, Settings, Subsampling
->>>>>>> 8302ffd2
 
 from wsidicomizer.wsidicomizer import WsiDicomizer
 
@@ -43,11 +39,7 @@
             type=Path,
             help=(
                 "Path to output folder. Folder will be created and must not "
-<<<<<<< HEAD
                 "exist. If not specified a folder named after the input file "
-=======
-                "excist. If not specified a folder named after the input file "
->>>>>>> 8302ffd2
                 "is created in the same path."
             ),
         )
@@ -62,7 +54,6 @@
             ),
         )
         self._parser.add_argument(
-<<<<<<< HEAD
             "-m",
             "--metadata",
             type=Path,
@@ -75,15 +66,6 @@
             "--default-metadata",
             type=Path,
             help=("Path to json metadata that will be used as default values."),
-=======
-            "-d",
-            "--dataset",
-            type=Path,
-            help=(
-                "Path to json DICOM dataset. Can be used to define additional "
-                "DICOM modules to include in the files"
-            ),
->>>>>>> 8302ffd2
         )
         self._parser.add_argument(
             "-l",
@@ -173,11 +155,6 @@
             levels = None
         else:
             levels = args.levels
-<<<<<<< HEAD
-        offset_table: Optional[str] = args.offset_table
-        if offset_table == "None":
-            offset_table = None
-=======
         encoding_format = args.format
         if encoding_format == "jpeg":
             subsampling = Subsampling.from_string(args.subsampling)
@@ -188,7 +165,6 @@
             encoding_settings = Jpeg2kSettings(level=args.quality)
         else:
             encoding_settings = None
->>>>>>> 8302ffd2
         self.convert(
             filepath=args.input,
             output_path=args.output,
@@ -201,15 +177,8 @@
             include_confidential=not args.no_confidential,
             workers=args.workers,
             chunk_size=args.chunk_size,
-<<<<<<< HEAD
-            encoding_format=args.format,
-            encoding_quality=args.quality,
-            jpeg_subsampling=args.subsampling,
-            offset_table=offset_table,
-=======
             encoding_settings=encoding_settings,
             offset_table=args.offset_table,
->>>>>>> 8302ffd2
             label=args.label,
         )
 
@@ -226,15 +195,8 @@
         include_confidential: bool = True,
         workers: Optional[int] = None,
         chunk_size: Optional[int] = None,
-<<<<<<< HEAD
-        encoding_format: str = "jpeg",
-        encoding_quality: float = 90,
-        jpeg_subsampling: str = "420",
-        offset_table: Optional[str] = "bot",
-=======
         encoding_settings: Optional[Settings] = None,
         offset_table: str = "bot",
->>>>>>> 8302ffd2
         label: Optional[Path] = None,
     ):
         WsiDicomizer.convert(
