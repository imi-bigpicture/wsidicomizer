--- conflicted
+++ resolved
@@ -21,12 +21,7 @@
 from pathlib import Path
 from typing import Callable, List, Optional, Sequence, Type, Union
 
-<<<<<<< HEAD
-from PIL.Image import Image as PILImage
-=======
 from PIL.Image import Image
-from pydicom.dataset import Dataset
->>>>>>> 8302ffd2
 from pydicom.uid import UID, generate_uid
 from wsidicom import WsiDicom
 from wsidicom.codec import Encoder, JpegSettings
@@ -79,17 +74,6 @@
             User-specified metadata that will be used as default values.
         tile_size: int = 512
             Tile size to use if not defined by file.
-<<<<<<< HEAD
-        include_levels: Optional[Sequence[int]] = None
-            Optional list indices (in present levels) to include, e.g. [0, 1]
-            includes the two lowest levels. Negative indices can be used,
-            e.g. [-1, -2] includes the two highest levels.
-        include_label: bool = True
-            Include label(s), default true.
-        include_overwiew: bool = True
-            Include overview(s), default true.
-=======
->>>>>>> 8302ffd2
         include_confidential: bool = True
             Include confidential metadata.
         encoding: Optional[Union[EncodingSettings, Encoder]] = None,
@@ -128,15 +112,8 @@
             filepath,
             encoder,
             tile_size,
-<<<<<<< HEAD
             metadata,
             default_metadata,
-            include_levels,
-            include_label,
-            include_overview,
-=======
-            modules,
->>>>>>> 8302ffd2
             include_confidential,
             **source_args,
         )
