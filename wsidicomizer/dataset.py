#    Copyright 2021 SECTRA AB
#
#    Licensed under the Apache License, Version 2.0 (the "License");
#    you may not use this file except in compliance with the License.
#    You may obtain a copy of the License at
#
#        http://www.apache.org/licenses/LICENSE-2.0
#
#    Unless required by applicable law or agreed to in writing, software
#    distributed under the License is distributed on an "AS IS" BASIS,
#    WITHOUT WARRANTIES OR CONDITIONS OF ANY KIND, either express or implied.
#    See the License for the specific language governing permissions and
#    limitations under the License.

import datetime
from typing import Callable, List, Optional, Sequence, Tuple, Union

from highdicom.content import (SpecimenDescription, SpecimenPreparationStep,
                               SpecimenSampling, SpecimenStaining)
from pydicom import DataElement, Dataset
from pydicom.sequence import Sequence as DicomSequence
from pydicom.sr.coding import Code
from pydicom.uid import UID as Uid
from pydicom.uid import generate_uid
from wsidicom.conceptcode import (AnatomicPathologySpecimenTypesCode,
                                  ConceptCode, SpecimenEmbeddingMediaCode,
                                  SpecimenFixativesCode,
                                  SpecimenSamplingProcedureCode,
                                  SpecimenStainsCode)

from opentile.common import Tiler


def get_image_type(image_flavor: str, level_index: int) -> List[str]:
    """Return image type.

    Parameters
    ----------
    image_flavor: str
        Image flavor ('VOLUME', 'LABEL', 'OVERVIEW')
    level_index: int:
        Pyramidal level index of the image.

    Returns
    ----------
    List[str]
        Image type.
    """
    if image_flavor == 'VOLUME' and level_index == 0:
        resampled = 'NONE'
    else:
        resampled = 'RESAMPLED'

    return ['ORIGINAL', 'PRIMARY', image_flavor, resampled]


def create_base_dataset(
    modules: Optional[Union[Dataset, Sequence[Dataset]]] = None
) -> Dataset:
    """Create a base dataset by combining module datasets with a minimal
    wsi dataset.

    Parameters
    ----------
    modules: Optional[Union[Dataset, Sequence[Dataset]]] = None

    Returns
    ----------
    Dataset
        Combined base dataset.
    """
    dataset = Dataset()
    dataset.SOPClassUID = '1.2.840.10008.5.1.4.1.1.77.1.6'
    dataset.Modality = 'SM'

    if isinstance(modules, Sequence):
        for module in modules:
            dataset.update(module)
    elif isinstance(modules, Dataset):
        dataset.update(modules)
    elif modules is not None:
        raise TypeError(
            'datasets parameter should be single or list of Datasets'
        )
    dataset = merge_dataset(dataset, create_wsi_dataset())
    return dataset


def add_from_tiler(
    tiler: Tiler,
    base_dataset: Dataset,
    include_confidential: bool = True
) -> Dataset:
    """Populate dataset with properties from tiler, if present.
    Parameters
    ----------
    tiler: Tiler
        A opentile Tiler.
    base_dataset: Dataset
        Dataset to append properties to.
    include_confidential: bool = True
        If to include confidential properties (see https://dicom.nema.org/medical/dicom/current/output/html/part15.html#table_E.1-1)  # NOQA

    Returns
    ----------
    Dataset
        Dataset with added properties.
    """
    for property, value in tiler.properties.items():
        if property == 'aquisition_datetime' and include_confidential:
            base_dataset.AcquisitionDateTime = value
        elif property == 'device_serial_number' and include_confidential:
            base_dataset.DeviceSerialNumber = value
        elif property == 'manufacturer':
            base_dataset.Manufacturer = value
        elif property == 'model':
            base_dataset.ManufacturerModelName = value
        elif property == 'software_versions':
            base_dataset.SoftwareVersions = value
        elif property == 'lossy_image_compression_method':
            base_dataset.LossyImageCompressionMethod = value
        elif property == 'lossy_image_compression_ratio':
            base_dataset.LossyImageCompressionRatio = value

    return base_dataset


def create_wsi_dataset(
    uid_generator: Callable[..., Uid] = generate_uid
) -> Dataset:
<<<<<<< HEAD
    """Return dataset containing (parts of) SOP common, general series, whole
    slide microscopy series, frame of reference, acquisition context, multi-frame
    dimension, and whole slide microscopy image modules.

    Some modules returned 'not complete', and completed during image data
    import or file save():
        SOP common module:
            SOPInstanceUID
        Whole slide microscopy image module:
            ImageType
            Aquisition DateTime
            SamplesPerPixel
            PhotometricInterpretation
            PlanarConfiguration
            NumberOfFrames
            BitsAllocated
            BitsStored
            HighBit
            PixelRepresentation
            LossyImageCompression (and conditionals)
            ImagedVolumeWidth
            ImagedVolumeWidth
            ImagedVolumeDepth
            TotalPixelMatrixColumns
            TotalPixelMatrixRows
            FocusMethod
            ExtendedDepthOfField (and conditionals)

    Parameters
    ----------
    image_offset: Tuple[float, float] = 0.0
        X and Y offset (in mm) to first pixel in image data.
    uid_generator: Callable[..., Uid] = generate_uid
        Function that can generate Uids.
=======
    """Return dataset containing (parts of) general series, whole slide
    microsocy series, frame of reference, acquisition context, and multi-frame
    dimension.
>>>>>>> 31de98dd

    Returns
    ----------
    Dataset
        WSI dataset.
    """
    dataset = Dataset()

    # General series and Whole slide Microscopy modules
    dataset.SeriesNumber = ''
    dataset.SeriesInstanceUID = uid_generator()
<<<<<<< HEAD
    dataset.Modality = 'SM'
    dataset.LossyImageCompression = '00'
=======
>>>>>>> 31de98dd

    # Frame of reference module
    dataset.FrameOfReferenceUID = uid_generator()
    dataset.PositionReferenceIndicator = 'SLIDE_CORNER'

    # Acquisition context module (empty)
    dataset.AcquisitionContextSequence = DicomSequence()

    # Multi-frame Dimension module
    dimension_organization_uid = uid_generator()
    dimension_organization_sequence = Dataset()
    dimension_organization_sequence.DimensionOrganizationUID = (
        dimension_organization_uid
    )
    dataset.DimensionOrganizationSequence = DicomSequence(
        [dimension_organization_sequence]
    )
<<<<<<< HEAD

    # Whole slide micropscopy image module (most filled when importing file)
    dataset.BurnedInAnnotation = 'NO'
    dataset.SpecimenLabelInImage = 'NO'
    dataset.VolumetricProperties = 'VOLUME'
    dataset.ImageOrientationSlide = [-1, 0, 0, 0, -1, 0]
    offset_item = Dataset()
    offset_item.XOffsetInSlideCoordinateSystem = offset[0]
    offset_item.YOffsetInSlideCoordinateSystem = offset[1]
    dataset.TotalPixelMatrixOriginSequence = DicomSequence([offset_item])
    # AcquisitionDateTime is required
    dt = datetime.datetime.now()
    dataset.AcquisitionDateTime = dt.strftime('%Y%m%d%H%M%S.%f')

=======
>>>>>>> 31de98dd
    return dataset


def create_study_module(
    study_id: str = "",
    study_date: Optional[datetime.date] = None,
    study_time: Optional[datetime.time] = None,
    study_accession_number: str = "",
    referring_physician_name: str = "",
    uid_generator: Callable[..., Uid] = generate_uid
) -> Dataset:
    """Create general study module.

    Parameters
    ----------
    study_id: str = ""
        Study identifier. Can be empty.
    Optional[datetime.date] = None
        Date the study started. Can be empty.
    Optional[datetime.time] = None
        Time the study started. Can be empty.
    accession_number: str = ""
        Order for the study. Can be empty.
    referring_physician_name: str = ""
        Name of reffering physician. Can be empty.

    Returns
    ----------
    Dataset
        Dataset containing general study module.
    """
    dataset = Dataset()
    dataset.StudyInstanceUID = uid_generator()
    dataset.StudyID = study_id
    dataset.StudyDate = study_date
    dataset.StudyTime = study_time
    dataset.AccessionNumber = study_accession_number
    dataset.ReferringPhysicianName = referring_physician_name
    return dataset


def create_patient_module(
    name: str = "",
    id: str = "",
    birth_date: Optional[datetime.date] = None,
    sex: str = "",
    identity_removed: bool = False,
    de_indentification_methods: Sequence[Union[str, Code]] = [],
    age_at_extraction: Optional[str] = None
) -> Dataset:
    """Create patient and patient study modules.

    Parameters
    ----------
    name: str = ""
        Patient's full name. Can be empty.
    id: str = ""
        Primary identifier for the Patient. Can be empty.
    birth_date: str = ""
        Birth date of the Patient. Can be empty.
    sex: str = ""
        Sex of the named Patient. F/M/O. Can be empty.
    identity_removed: bool = False
        True if partient idendity has been removed from attributes in dataset
        and in image data.
    de_indentification_methods: Sequence[Union[str, Code]] = []
        Method of de-indentification. Can be descriptive strings and/or coded
        values.
    age_at_extraction: Optional[str] = None
        Age of the Patient at extraction.

    Returns
    ----------
    Dataset
        Dataset containing patient and patient study modules.
    """
    dataset = Dataset()
    dataset.PatientName = name
    dataset.PatientID = id
    dataset.PatientBirthDate = birth_date
    dataset.PatientSex = sex
    dataset.PatientIdentityRemoved = 'YES' if identity_removed else 'NO'
    if identity_removed and de_indentification_methods is None:
        raise ValueError(
            'de-intification method must be specified if '
            'patient identity has been removed'
            )
    de_indentification_method_strings: List[str] = []
    de_indentification_method_codes: List[Code] = []

    for de_indentification_method in de_indentification_methods:
        if isinstance(de_indentification_method, str):
            de_indentification_method_strings.append(de_indentification_method)
        elif isinstance(de_indentification_method, Code):
            de_indentification_method_codes.append(de_indentification_method)
        else:
            raise TypeError(
                'De-indentification methods should be string or coded value'
            )
    if de_indentification_method_strings != []:
        dataset.DeidentificationMethod = de_indentification_method_strings
    if de_indentification_method_codes != []:
        dataset.DeidentificationMethodCodeSequence = DicomSequence(
            [
                ConceptCode.from_code(de_indentification_method_code).to_ds()
                for de_indentification_method_code
                in de_indentification_method_codes
            ]
        )
    if age_at_extraction is not None:
        dataset.PatientAge = age_at_extraction

    return dataset


def create_device_module(
    manufacturer: str = 'Unknown',
    model_name: str = 'Unknown',
    serial_number: str = 'Unknown',
    software_versions: Sequence[str] = ['Unknown']
) -> Dataset:
    """Create extended equipment module.

    Parameters
    ----------
    manufacturer: str = 'Unknown'.
        Manufacturer of the equipment.
    model_name: str = 'Unknown'
        Manufacturer's model name of the equipment.
    serial_number: str = 'Unknown'
        Manufacturer's serial number of the equipment.
    software_versions: Sequence[str] = ['Unknown']
        Software version of the equipment.

    Returns
    ----------
    Dataset
        Dataset containing extended equipment module.
    """
    dataset = Dataset()
    properties = {
        'Manufacturer': manufacturer,
        'ManufacturerModelName': model_name,
        'DeviceSerialNumber': serial_number,
        'SoftwareVersions': software_versions
    }
    for name, value in properties.items():
        setattr(dataset, name, value)
    return dataset


def create_sample(
    sample_id: str,
    stainings: Optional[Sequence[str]] = None,
    embedding_medium: Optional[str] = None,
    fixative: Optional[str] = None,
    specimen_id: Optional[str] = None,
    specimen_type: Optional[str] = None,
    specimen_sampling_method: Optional[str] = None,
    anatomical_sites: Optional[Sequence[Tuple[Code, Sequence[Code]]]] = None,
    location: Optional[Union[str, Tuple[float, float, float]]] = None,
    uid_generator: Callable[..., Uid] = generate_uid
) -> Dataset:
    """Create sample description.

    Parameters
    ----------
    sample_id: str
        Identifier for the sample.
    stainings: Optional[Sequence[str]] = None
        Stainings used. See SpecimenStainsCode.list() for allowed values.
    embedding_medium: Optional[str] = None
        Embedding medium used. See SpecimenEmbeddingMediaCode.list() for
        allowed values.
    fixative: Optional[str] = None
        Fixative used. See SpecimenFixativesCode.list() for allowed values.
    specimen_id: Optional[str] = None
        Identifier for the specimen the sample was sampled from.
    specimen_type: Optional[str] = None
        Anatotomic type of specimen the sample was sampled from. See
        AnatomicPathologySpecimenTypesCode.list() for allowed values.
    specimen_sampling_method: Optional[str] = None
        Sampling method used for sampling the sample from the specimen. See
        SpecimenSamplingProcedureCode.list() for allowed values.
    anatomical_sites: Optional[Sequence[Tuple[Code, Sequence[Code]]]] = None
        List of original anatomical sites, each defined by a code and optional
        list of modifier codes.
    location: Optional[Union[str, Tuple[float, float, float]]] = None
        Location of sample in slide, defined either by descriptive string
        or xyz-coordinates.
    uid_generator: Callable[..., Uid] = generate_uid
        Function that can generate uids.

    Returns
    ----------
    Dataset
        Dataset containing a sample description.
    """
    sample_preparation_steps: List[SpecimenPreparationStep] = []
    if stainings is not None:
        sample_preparation_step = create_sample_preparation_step(
            sample_id,
            stainings,
            embedding_medium,
            fixative
        )
        sample_preparation_steps.append(sample_preparation_step)

    if specimen_id is not None:
        sample_sampling_step = create_sample_sampling_step(
            sample_id,
            specimen_id,
            specimen_sampling_method,
            specimen_type
        )
        sample_preparation_steps.append(sample_sampling_step)

    specimen = SpecimenDescription(
        specimen_id=sample_id,
        specimen_uid=uid_generator(),
        specimen_preparation_steps=sample_preparation_steps,
        specimen_location=location
    )
    if anatomical_sites is not None:
        specimen = add_anatomical_sites_to_specimen(
            specimen,
            anatomical_sites
        )

    return specimen


def create_sample_preparation_step(
    specimen_id: str,
    stainings: Sequence[str] = [],
    embedding_medium: Optional[str] = None,
    fixative: Optional[str] = None,
) -> SpecimenPreparationStep:
    """Create SpecimenPreparationStep for a preparation step.

    Parameters
    ----------
    specimen_id: str
        ID of specimen that has been prepared.
    stainings: Optional[Sequence[str]] = None
        Sequence of stainings used.
    embedding_medium: Optional[str] = None
        Embedding medium used.
    fixative: Optional[str] = None
        Fixative used.

    Returns
    ----------
    SpecimenPreparationStep
        SpecimenPreparationStep for a preparation step.
    """
    if embedding_medium is not None:
        embedding_medium_code = (
            SpecimenEmbeddingMediaCode(embedding_medium).code
        )
    else:
        embedding_medium_code = None
    if fixative is not None:
        fixative_code = SpecimenFixativesCode(fixative).code
    else:
        fixative_code = None

    processing_procedure = SpecimenStaining([
        SpecimenStainsCode(staining).code for staining in stainings
    ])
    sample_preparation_step = SpecimenPreparationStep(
        specimen_id=specimen_id,
        processing_procedure=processing_procedure,
        embedding_medium=embedding_medium_code,
        fixative=fixative_code
    )
    return sample_preparation_step


def create_sample_sampling_step(
    sample_id: str,
    specimen_id: str,
    specimen_sampling_method: Optional[str],
    specimen_type: Optional[str]
) -> SpecimenPreparationStep:
    """Create SpecimenPreparationStep for a sampling step.

    Parameters
    ----------
    sample_id: str
        ID of sample that has been created.
    specimen_id: str
        ID of specimen that was sampled.
    specimen_sampling_method: Optional[str]
        Method used to sample specimen.
    specimen_type: Optional[str]
        Type of specimen that was sampled

    Returns
    ----------
    SpecimenPreparationStep
        SpecimenPreparationStep for a sampling step.
    """
    if specimen_sampling_method is None:
        raise ValueError(
            'Specimen sampling method required if '
            'specimen id is defined'
        )
    if specimen_type is None:
        raise ValueError(
            'Specimen type required if '
            'specimen id is defined'
        )
    specimen_type_code = AnatomicPathologySpecimenTypesCode(specimen_type)
    sampling_method_code = SpecimenSamplingProcedureCode(
        specimen_sampling_method
    )
    sample_sampling_step = SpecimenPreparationStep(
        specimen_id=sample_id,
        processing_procedure=SpecimenSampling(
                method=sampling_method_code.code,
                parent_specimen_id=specimen_id,
                parent_specimen_type=specimen_type_code.code
        )
    )
    return sample_sampling_step


def add_anatomical_sites_to_specimen(
    specimen: Dataset,
    anatomical_sites: Sequence[Tuple[Code, Sequence[Code]]]
) -> Dataset:
    """Add anatomical site and anatomical site modifier codes to specimen.

    Parameters
    ----------
    specimen: Dataset
        Dataset containing a specimen description
    anatomical_sites: Sequence[Tuple[Code, Sequence[Code]]]
        List of original anatomical sites, each defined by a code and
        list of modifier codes (can be empty).

    Returns
    ----------
    Dataset
        Dataset containing a specimen description.
    """
    anatomical_site_datasets: List[Dataset] = []
    for (anatomical_site, modifiers) in anatomical_sites:
        anatomical_site_dataset = (
            ConceptCode.from_code(anatomical_site).to_ds()
        )

        if modifiers != []:
            modifier_datasets: List[Dataset] = []
            for modifier in modifiers:
                modifier_dataset = Dataset()
                modifier_dataset.CodeValue = modifier.value
                modifier_dataset.CodingSchemeDesignator = (
                    modifier.scheme_designator
                )
                modifier_dataset.CodeMeaning = modifier.meaning
                modifier_datasets.append(modifier_dataset)

            (
                anatomical_site_dataset
                .PrimaryAnatomicStructureModifierSequence
            ) = DicomSequence(modifier_datasets)
        anatomical_site_datasets.append(anatomical_site_dataset)
    specimen.PrimaryAnatomicStructureSequence = DicomSequence(
        anatomical_site_datasets
    )
    return specimen


def create_specimen_module(
    slide_id: str,
    samples: Union[Dataset, Sequence[Dataset]]
) -> Dataset:
    """Create specimen module.

    Parameters
    ----------
    slide_id: str.
        Identifier for the slide.
    samples: Union[Dataset, Sequence[Dataset]]
        Single or list of sample descriptions (should be created with
        create_sample())

    Returns
    ----------
    Dataset
        Dataset containing specimen module.
    """
    dataset = Dataset()
    dataset.ContainerIdentifier = slide_id
    dataset.IssuerOfTheContainerIdentifierSequence = DicomSequence()

    container_type_code_sequence = Dataset()
    container_type_code_sequence.CodeValue = '258661006'
    container_type_code_sequence.CodingSchemeDesignator = 'SCT'
    container_type_code_sequence.CodeMeaning = 'Slide'
    dataset.ContainerTypeCodeSequence = (
        DicomSequence([container_type_code_sequence])
    )

    container_component_sequence = Dataset()
    container_component_sequence.ContainerComponentMaterial = 'GLASS'
    container_component_type_code_sequence = Dataset()
    container_component_type_code_sequence.CodeValue = '433472003'
    container_component_type_code_sequence.CodingSchemeDesignator = 'SCT'
    container_component_type_code_sequence.CodeMeaning = (
        'Microscope slide coverslip'
    )
    container_component_sequence.ContainerComponentTypeCodeSequence = (
        DicomSequence([container_component_type_code_sequence])
    )
    dataset.ContainerComponentSequence = (
        DicomSequence([container_component_sequence])
    )
    if not isinstance(samples, Sequence):
        samples = [samples]
    specimen_description_sequence = (
        DicomSequence(samples)
    )
    dataset.SpecimenDescriptionSequence = specimen_description_sequence

    return dataset


def create_brightfield_optical_path_module(
    magnification: Optional[float] = None
) -> Dataset:
    """Create optical path module for brightfield illumination conditions.

    Parameters
    ----------
    magnification: Optional[float] = None
        Objective magnification.

    Returns
    ----------
    Dataset
        Dataset containing optical path module for brightfield illumination.
    """
    dataset = Dataset()
    optical_path_item = Dataset()
    optical_path_item.OpticalPathIdentifier = '0'
    illumination_type_code_sequence = Dataset()
    illumination_type_code_sequence.CodeValue = '111744'
    illumination_type_code_sequence.CodingSchemeDesignator = 'DCM'
    illumination_type_code_sequence.CodeMeaning = (
        'Brightfield illumination'
    )
    optical_path_item.IlluminationTypeCodeSequence = DicomSequence(
        [illumination_type_code_sequence]
    )
    illumination_color_code_sequence = Dataset()
    illumination_color_code_sequence.CodeValue = 'R-102C0'
    illumination_color_code_sequence.CodingSchemeDesignator = 'SRT'
    illumination_color_code_sequence.CodeMeaning = 'Full Spectrum'
    optical_path_item.IlluminationColorCodeSequence = DicomSequence(
        [illumination_color_code_sequence]
    )
    if magnification is not None:
        optical_path_item.ObjectiveLensPower = magnification

    dataset.OpticalPathSequence = DicomSequence([optical_path_item])

    return dataset


def create_whole_slide_microscopy_image_module(
    offset: Tuple[float, float] = (0.0, 0.0),
    image_orientation: Tuple[int, int, int, int, int, int] = (
        -1, 0, 0, 0, -1, 0
    )
) -> Dataset:
    """Return dataset containing (parts of) whole slide microscopy image.
    module.

    Parameters
    ----------
    image_offset: Tuple[float, float] = 0.0
        X and Y offset (in mm) to first pixel in image data.
    image_orientation: Tuple[int, int, int, int, int, int] = (
        -1, 0, 0, 0, -1, 0
    ),
        Orientation of slide.
    uid_generator: Callable[..., Uid] = generate_uid
        Function that can generate Uids.

    Returns
    ----------
    Dataset
        Dataset containing (parts of) whole slide microscopy image.
    """

    dataset = Dataset()
    dataset.BurnedInAnnotation = 'NO'
    dataset.SpecimenLabelInImage = 'NO'
    dataset.VolumetricProperties = 'VOLUME'
    dataset.ImageOrientationSlide = list(image_orientation)
    offset_item = Dataset()
    offset_item.x_offset = offset[0]
    offset_item.y_offset = offset[1]
    dataset.TotalPixelMatrixOriginSequence = DicomSequence([offset_item])
    dataset.FocusMethod = 'AUTO'
    dataset.ExtendedDepthOfField = 'NO'

    return dataset


def create_default_modules(
    uid_generator: Callable[..., Uid] = generate_uid
) -> List[Dataset]:
    """Return default module dataset to complement missing required properties.

    Parameters
    ----------
    uid_generator: Callable[..., Uid]
        Function that can generate Uids.

    Returns
    ----------
    List[Dataset]
        Default module datasets.
    """
    modules: List[Dataset] = []

    # Generic study module
    modules.append(create_study_module(uid_generator=uid_generator))

    # Generic patient module
    modules.append(create_patient_module())

    # Generic device module
    modules.append(create_device_module())

    # Generic specimen module
    modules.append(create_specimen_module(
        'Unknown',
        samples=[create_sample(
<<<<<<< HEAD
            sample_id='Unknown',
            stainings=['water soluble eosin stain', 'hematoxylin stain'],
=======
            sample_id='Unkown',
>>>>>>> 31de98dd
            uid_generator=uid_generator
        )]
    ))

    # Generic optical path sequence
    modules.append(create_brightfield_optical_path_module())

    # Generic (partial) whole slide microscopy image module
    modules.append(create_whole_slide_microscopy_image_module())

    return modules


def merge_dataset(first: Dataset, second: Dataset):
    """Merge elements from second dataset not present in first dataset into
    first dataset. Also merges sequences defined in SEQUENCES_TO_MERGE."""
    SEQUENCES_TO_MERGE = [
        'SharedFunctionalGroupsSequence',
        'PixelMeasuresSequence'
    ]
    for element in second:
        if element.keyword not in first:
            first[element.keyword] = element
        elif element.VR == 'SQ' and element.keyword in SEQUENCES_TO_MERGE:
            merged_item = merge_dataset(
                first[element.keyword][0],
                element[0]
            )
            first[element.keyword] = DataElement(
                element.keyword,
                element.VR,
                DicomSequence([merged_item])
            )

    return first


def add_default_modules(base_dataset: Dataset) -> Dataset:
    default_modules = create_default_modules()
    for module in default_modules:
        base_dataset = merge_dataset(base_dataset, module)
    return base_dataset<|MERGE_RESOLUTION|>--- conflicted
+++ resolved
@@ -128,46 +128,9 @@
 def create_wsi_dataset(
     uid_generator: Callable[..., Uid] = generate_uid
 ) -> Dataset:
-<<<<<<< HEAD
-    """Return dataset containing (parts of) SOP common, general series, whole
-    slide microscopy series, frame of reference, acquisition context, multi-frame
-    dimension, and whole slide microscopy image modules.
-
-    Some modules returned 'not complete', and completed during image data
-    import or file save():
-        SOP common module:
-            SOPInstanceUID
-        Whole slide microscopy image module:
-            ImageType
-            Aquisition DateTime
-            SamplesPerPixel
-            PhotometricInterpretation
-            PlanarConfiguration
-            NumberOfFrames
-            BitsAllocated
-            BitsStored
-            HighBit
-            PixelRepresentation
-            LossyImageCompression (and conditionals)
-            ImagedVolumeWidth
-            ImagedVolumeWidth
-            ImagedVolumeDepth
-            TotalPixelMatrixColumns
-            TotalPixelMatrixRows
-            FocusMethod
-            ExtendedDepthOfField (and conditionals)
-
-    Parameters
-    ----------
-    image_offset: Tuple[float, float] = 0.0
-        X and Y offset (in mm) to first pixel in image data.
-    uid_generator: Callable[..., Uid] = generate_uid
-        Function that can generate Uids.
-=======
     """Return dataset containing (parts of) general series, whole slide
     microsocy series, frame of reference, acquisition context, and multi-frame
     dimension.
->>>>>>> 31de98dd
 
     Returns
     ----------
@@ -179,11 +142,6 @@
     # General series and Whole slide Microscopy modules
     dataset.SeriesNumber = ''
     dataset.SeriesInstanceUID = uid_generator()
-<<<<<<< HEAD
-    dataset.Modality = 'SM'
-    dataset.LossyImageCompression = '00'
-=======
->>>>>>> 31de98dd
 
     # Frame of reference module
     dataset.FrameOfReferenceUID = uid_generator()
@@ -201,23 +159,6 @@
     dataset.DimensionOrganizationSequence = DicomSequence(
         [dimension_organization_sequence]
     )
-<<<<<<< HEAD
-
-    # Whole slide micropscopy image module (most filled when importing file)
-    dataset.BurnedInAnnotation = 'NO'
-    dataset.SpecimenLabelInImage = 'NO'
-    dataset.VolumetricProperties = 'VOLUME'
-    dataset.ImageOrientationSlide = [-1, 0, 0, 0, -1, 0]
-    offset_item = Dataset()
-    offset_item.XOffsetInSlideCoordinateSystem = offset[0]
-    offset_item.YOffsetInSlideCoordinateSystem = offset[1]
-    dataset.TotalPixelMatrixOriginSequence = DicomSequence([offset_item])
-    # AcquisitionDateTime is required
-    dt = datetime.datetime.now()
-    dataset.AcquisitionDateTime = dt.strftime('%Y%m%d%H%M%S.%f')
-
-=======
->>>>>>> 31de98dd
     return dataset
 
 
@@ -761,12 +702,7 @@
     modules.append(create_specimen_module(
         'Unknown',
         samples=[create_sample(
-<<<<<<< HEAD
             sample_id='Unknown',
-            stainings=['water soluble eosin stain', 'hematoxylin stain'],
-=======
-            sample_id='Unkown',
->>>>>>> 31de98dd
             uid_generator=uid_generator
         )]
     ))
