#    Copyright 2021 SECTRA AB
#
#    Licensed under the Apache License, Version 2.0 (the "License");
#    you may not use this file except in compliance with the License.
#    You may obtain a copy of the License at
#
#        http://www.apache.org/licenses/LICENSE-2.0
#
#    Unless required by applicable law or agreed to in writing, software
#    distributed under the License is distributed on an "AS IS" BASIS,
#    WITHOUT WARRANTIES OR CONDITIONS OF ANY KIND, either express or implied.
#    See the License for the specific language governing permissions and
#    limitations under the License.

from abc import ABCMeta, abstractmethod
from copy import deepcopy
from typing import Optional, Sequence, Union

import numpy as np
from pydicom import Dataset, config
from pydicom.dataset import Dataset
from pydicom.sequence import Sequence as DicomSequence
<<<<<<< HEAD
from pydicom.uid import (JPEG2000, JPEG2000Lossless, JPEGBaseline8Bit,
                         generate_uid)
=======
from pydicom.uid import JPEG2000, UID, JPEGBaseline8Bit, generate_uid
>>>>>>> 9637b924
from pydicom.valuerep import DSfloat
from wsidicom import ImageData, WsiDicom, WsiInstance
from wsidicom.instance import WsiDataset

from wsidicomizer.encoding import Encoder

from .dataset import get_image_type, merge_dataset

config.enforce_valid_values = True
config.future_behavior()


class MetaImageData(ImageData, metaclass=ABCMeta):
    _default_z = None

    def __init__(
        self,
        encoder: Encoder
    ):
        """Metaclass for Dicomized image data.

        Parameters
        ----------
        encoded: Encoder
            Encoder to use.
        """
        self._encoder = encoder

    @property
    @abstractmethod
    def pyramid_index(self) -> int:
        """Should return pyramid level for image data."""
        raise NotImplementedError

    @property
    @abstractmethod
    def photometric_interpretation(self) -> str:
        raise NotADirectoryError()

    def create_instance_dataset(
        self,
        base_dataset: Dataset,
        image_flavor: str,
        instance_number: int,
        image_data: ImageData
    ) -> WsiDataset:
        """Return instance dataset for image_data based on base dataset.

        Parameters
        ----------
        base_dataset: Dataset
            Dataset common for all instances.
        image_flavor:
            Type of instance ('VOLUME', 'LABEL', 'OVERVIEW)
        instance_number: int
        image_data:
            Image data to crate dataset for.

        Returns
        ----------
        WsiDataset
            Dataset for instance.
        """
        dataset = deepcopy(base_dataset)
        dataset.ImageType = get_image_type(
            image_flavor,
            self.pyramid_index
        )
        dataset.SOPInstanceUID = generate_uid(prefix=None)
        dataset.DimensionOrganizationType = 'TILED_FULL'
        dataset.TotalPixelMatrixColumns = self.image_size.width
        dataset.TotalPixelMatrixRows = self.image_size.height
        dataset.Columns = self.tile_size.width
        dataset.Rows = self.tile_size.height
        dataset.InstanceNumber = instance_number
        if transfer_syntax == JPEGBaseline8Bit:
            dataset.BitsAllocated = 8
            dataset.BitsStored = 8
            dataset.HighBit = 7
            dataset.PixelRepresentation = 0
            dataset.LossyImageCompression = '01'
            dataset.LossyImageCompressionRatio = 1
            dataset.LossyImageCompressionMethod = 'ISO_10918_1'
            dataset.PlanarConfiguration = 0
        elif transfer_syntax == JPEG2000:
            # TODO JPEG2000 can have 1-38 bit depth
            # And might not be lossy
            dataset.BitsAllocated = 8
            dataset.BitsStored = 8
            dataset.HighBit = 7
            dataset.PixelRepresentation = 0
            dataset.LossyImageCompression = '01'
            dataset.LossyImageCompressionRatio = 1
            dataset.LossyImageCompressionMethod = 'ISO_15444_1'
            dataset.PlanarConfiguration = 0
        if photometric_interpretation == 'YBR_FULL':
            dataset.PhotometricInterpretation = (
                photometric_interpretation
            )
            dataset.SamplesPerPixel = 3

        if self.pixel_spacing is None:
            if image_flavor == 'VOLUME':
                raise ValueError(
                    "Image flavor 'VOLUME' requires pixel spacing to be set"
                )
        else:
            dataset_to_merge = Dataset()
            shared_functional_group_sequence = Dataset()
            pixel_measure_sequence = Dataset()
            pixel_measure_sequence.PixelSpacing = [
                DSfloat(self.pixel_spacing.width, True),
                DSfloat(self.pixel_spacing.height, True)
            ]
            pixel_measure_sequence.SpacingBetweenSlices = 0.0
            pixel_measure_sequence.SliceThickness = 0.0
            shared_functional_group_sequence.PixelMeasuresSequence = (
                DicomSequence([pixel_measure_sequence])
            )
            dataset_to_merge.SharedFunctionalGroupsSequence = DicomSequence(
                [shared_functional_group_sequence]
            )
            dataset_to_merge.ImagedVolumeWidth = (
                self.image_size.width * self.pixel_spacing.width
            )
            dataset_to_merge.ImagedVolumeHeight = (
                self.image_size.height * self.pixel_spacing.height
            )
            dataset_to_merge.ImagedVolumeDepth = 0.0
            dataset = merge_dataset(dataset, dataset_to_merge)

<<<<<<< HEAD
        if image_data.transfer_syntax == JPEGBaseline8Bit:
            dataset.BitsAllocated = 8
            dataset.BitsStored = 8
            dataset.HighBit = 7
            dataset.PixelRepresentation = 0
            # dataset.LossyImageCompressionRatio = 1
            dataset.LossyImageCompressionMethod = 'ISO_10918_1'
            dataset.LossyImageCompression = '01'
        elif image_data.transfer_syntax == JPEG2000:
            # TODO JPEG2000 can have higher bitcount
            dataset.BitsAllocated = 8
            dataset.BitsStored = 8
            dataset.HighBit = 7
            dataset.PixelRepresentation = 0
            # dataset.LossyImageCompressionRatio = 1
            dataset.LossyImageCompressionMethod = 'ISO_15444_1'
            dataset.LossyImageCompression = '01'
        elif image_data.transfer_syntax == JPEG2000Lossless:
            # TODO JPEG2000 can have higher bitcount
            dataset.BitsAllocated = 8
            dataset.BitsStored = 8
            dataset.HighBit = 7
            dataset.PixelRepresentation = 0
            dataset.LossyImageCompression = '00'
        else:
            raise ValueError("Non-supported transfer syntax.")

        dataset.PhotometricInterpretation = (
            image_data.photometric_interpretation
        )
        dataset.SamplesPerPixel = image_data.samples_per_pixel

        dataset.PlanarConfiguration = 0

        dataset.InstanceNumber = instance_number
        dataset.FocusMethod = 'AUTO'
        dataset.ExtendedDepthOfField = 'NO'
=======
>>>>>>> 9637b924
        return WsiDataset(dataset)

    def _encode(
        self,
        image_data: np.ndarray
    ) -> bytes:
        """Return image data encoded in jpeg using set quality and subsample
        options.

        Parameters
        ----------
        image_data: np.ndarray
            Image data to encode.

        Returns
        ----------
        bytes
            Jpeg bytes.
        """
        return self._encoder.encode(image_data)


class MetaDicomizer(WsiDicom, metaclass=ABCMeta):
    """Metaclass for Dicomizers. Subclasses should implement is_supported() and
    open().
    """
    @staticmethod
    @abstractmethod
    def is_supported(path: str) -> bool:
        """Return True if file in filepath is supported by Dicomizer."""
        raise NotImplementedError()

    @classmethod
    @abstractmethod
    def open(
        cls,
        filepath: str,
        modules: Optional[Union[Dataset, Sequence[Dataset]]] = None,
        tile_size: int = 512,
        include_levels: Optional[Sequence[int]] = None,
        include_label: bool = True,
        include_overview: bool = True,
        include_confidential: bool = True,
        encoding_format: str = 'jpeg',
        encoding_quality: int = 90,
        jpeg_subsampling: str = '420'
    ) -> WsiDicom:
        """Open file in filepath as WsiDicom object. Note that created
        instances always has a random UID.

        Parameters
        ----------
        filepath: str
            Path to tiff file
        modules: Optional[Union[Dataset, Sequence[Dataset]]] = None
            Module datasets to use in files. If none, use default modules.
        tile_size: int = 512
            Tile size to use if not defined by file.
        include_levels: Sequence[int] = None
            Levels to include. If None, include all levels.
        include_label: bool = True
            Inclube label.
        include_overview: bool = True
            Include overview.
        include_confidential: bool = True
            Include confidential metadata.
        encoding_format: str = 'jpeg'
            Encoding format to use if re-encoding. 'jpeg' or 'jpeg2000'.
        encoding_quality: int = 90
            Quality to use if re-encoding. Do not use > 95 for jpeg. Use 100
            for lossless jpeg2000.
        jpeg_subsampling: str = '420'
            Subsampling option if using jpeg for re-encoding. Use '444' for
            no subsampling, '422' for 2x1 subsampling, and '420' for 2x2
            subsampling.

        Returns
        ----------
        WsiDicom
            WsiDicom object of file in filepath.
        """
        raise NotImplementedError()

    @staticmethod
    def _create_instance(
        image_data: MetaImageData,
        base_dataset: Dataset,
        image_type: str,
        instance_number: int
    ) -> WsiInstance:
        """Create WsiInstance from MetaImageData.

        Parameters
        ----------
        image_data: ImageData
            Image data and metadata.
        base_dataset: Dataset
            Base dataset to include.
        image_type: str
            Type of instance to create.
        instance_number: int
            The number of the instance (in a series).

        Returns
        ----------
        WsiInstance
            Created WsiInstance.
        """
        instance_dataset = image_data.create_instance_dataset(
            base_dataset,
            image_type,
            instance_number,
            image_data
        )

        return WsiInstance(
            instance_dataset,
            image_data
        )<|MERGE_RESOLUTION|>--- conflicted
+++ resolved
@@ -20,12 +20,9 @@
 from pydicom import Dataset, config
 from pydicom.dataset import Dataset
 from pydicom.sequence import Sequence as DicomSequence
-<<<<<<< HEAD
 from pydicom.uid import (JPEG2000, JPEG2000Lossless, JPEGBaseline8Bit,
                          generate_uid)
-=======
 from pydicom.uid import JPEG2000, UID, JPEGBaseline8Bit, generate_uid
->>>>>>> 9637b924
 from pydicom.valuerep import DSfloat
 from wsidicom import ImageData, WsiDicom, WsiInstance
 from wsidicom.instance import WsiDataset
@@ -101,63 +98,6 @@
         dataset.Columns = self.tile_size.width
         dataset.Rows = self.tile_size.height
         dataset.InstanceNumber = instance_number
-        if transfer_syntax == JPEGBaseline8Bit:
-            dataset.BitsAllocated = 8
-            dataset.BitsStored = 8
-            dataset.HighBit = 7
-            dataset.PixelRepresentation = 0
-            dataset.LossyImageCompression = '01'
-            dataset.LossyImageCompressionRatio = 1
-            dataset.LossyImageCompressionMethod = 'ISO_10918_1'
-            dataset.PlanarConfiguration = 0
-        elif transfer_syntax == JPEG2000:
-            # TODO JPEG2000 can have 1-38 bit depth
-            # And might not be lossy
-            dataset.BitsAllocated = 8
-            dataset.BitsStored = 8
-            dataset.HighBit = 7
-            dataset.PixelRepresentation = 0
-            dataset.LossyImageCompression = '01'
-            dataset.LossyImageCompressionRatio = 1
-            dataset.LossyImageCompressionMethod = 'ISO_15444_1'
-            dataset.PlanarConfiguration = 0
-        if photometric_interpretation == 'YBR_FULL':
-            dataset.PhotometricInterpretation = (
-                photometric_interpretation
-            )
-            dataset.SamplesPerPixel = 3
-
-        if self.pixel_spacing is None:
-            if image_flavor == 'VOLUME':
-                raise ValueError(
-                    "Image flavor 'VOLUME' requires pixel spacing to be set"
-                )
-        else:
-            dataset_to_merge = Dataset()
-            shared_functional_group_sequence = Dataset()
-            pixel_measure_sequence = Dataset()
-            pixel_measure_sequence.PixelSpacing = [
-                DSfloat(self.pixel_spacing.width, True),
-                DSfloat(self.pixel_spacing.height, True)
-            ]
-            pixel_measure_sequence.SpacingBetweenSlices = 0.0
-            pixel_measure_sequence.SliceThickness = 0.0
-            shared_functional_group_sequence.PixelMeasuresSequence = (
-                DicomSequence([pixel_measure_sequence])
-            )
-            dataset_to_merge.SharedFunctionalGroupsSequence = DicomSequence(
-                [shared_functional_group_sequence]
-            )
-            dataset_to_merge.ImagedVolumeWidth = (
-                self.image_size.width * self.pixel_spacing.width
-            )
-            dataset_to_merge.ImagedVolumeHeight = (
-                self.image_size.height * self.pixel_spacing.height
-            )
-            dataset_to_merge.ImagedVolumeDepth = 0.0
-            dataset = merge_dataset(dataset, dataset_to_merge)
-
-<<<<<<< HEAD
         if image_data.transfer_syntax == JPEGBaseline8Bit:
             dataset.BitsAllocated = 8
             dataset.BitsStored = 8
@@ -195,8 +135,37 @@
         dataset.InstanceNumber = instance_number
         dataset.FocusMethod = 'AUTO'
         dataset.ExtendedDepthOfField = 'NO'
-=======
->>>>>>> 9637b924
+
+        if self.pixel_spacing is None:
+            if image_flavor == 'VOLUME':
+                raise ValueError(
+                    "Image flavor 'VOLUME' requires pixel spacing to be set"
+                )
+        else:
+            dataset_to_merge = Dataset()
+            shared_functional_group_sequence = Dataset()
+            pixel_measure_sequence = Dataset()
+            pixel_measure_sequence.PixelSpacing = [
+                DSfloat(self.pixel_spacing.width, True),
+                DSfloat(self.pixel_spacing.height, True)
+            ]
+            pixel_measure_sequence.SpacingBetweenSlices = 0.0
+            pixel_measure_sequence.SliceThickness = 0.0
+            shared_functional_group_sequence.PixelMeasuresSequence = (
+                DicomSequence([pixel_measure_sequence])
+            )
+            dataset_to_merge.SharedFunctionalGroupsSequence = DicomSequence(
+                [shared_functional_group_sequence]
+            )
+            dataset_to_merge.ImagedVolumeWidth = (
+                self.image_size.width * self.pixel_spacing.width
+            )
+            dataset_to_merge.ImagedVolumeHeight = (
+                self.image_size.height * self.pixel_spacing.height
+            )
+            dataset_to_merge.ImagedVolumeDepth = 0.0
+            dataset = merge_dataset(dataset, dataset_to_merge)
+
         return WsiDataset(dataset)
 
     def _encode(
