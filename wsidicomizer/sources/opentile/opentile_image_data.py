#    Copyright 2021, 2022, 2023 SECTRA AB
#
#    Licensed under the Apache License, Version 2.0 (the "License");
#    you may not use this file except in compliance with the License.
#    You may obtain a copy of the License at
#
#        http://www.apache.org/licenses/LICENSE-2.0
#
#    Unless required by applicable law or agreed to in writing, software
#    distributed under the License is distributed on an "AS IS" BASIS,
#    WITHOUT WARRANTIES OR CONDITIONS OF ANY KIND, either express or implied.
#    See the License for the specific language governing permissions and
#    limitations under the License.

"""Image data for opentile compatible file."""

<<<<<<< HEAD
from typing import List, Optional, Sequence
=======
from typing import Iterable, Iterator, List, Optional, Tuple
>>>>>>> 8302ffd2

from opentile.tiff_image import TiffImage
from PIL import Image as Pillow
from PIL.Image import Image
from pydicom.uid import JPEG2000, UID, JPEG2000Lossless, JPEGBaseline8Bit
from tifffile.tifffile import COMPRESSION, PHOTOMETRIC
<<<<<<< HEAD
from wsidicom.geometry import Point, Size, SizeMm
from wsidicom.instance import ImageCoordinateSystem
from wsidicom.metadata import Image as ImageMetadata
from wsidicomizer.encoding import Encoder
=======
from wsidicom.codec import Encoder
from wsidicom.geometry import Orientation, Point, PointMm, Size, SizeMm
from wsidicom.instance import ImageCoordinateSystem

>>>>>>> 8302ffd2
from wsidicomizer.image_data import DicomizerImageData


class OpenTileImageData(DicomizerImageData):
    def __init__(
        self,
        tiff_image: TiffImage,
        encoder: Encoder,
<<<<<<< HEAD
=======
        image_offset: Optional[Tuple[float, float]] = None,
        force_transcoding: bool = False,
>>>>>>> 8302ffd2
    ):
        """Wraps a TiffImage to ImageData.

        Parameters
        ----------
        tiff_image: TiffImage
            TiffImage to wrap.
        encoded: Encoder
            Encoder to use.
        """
        super().__init__(encoder)
        self._tiff_image = tiff_image

        self._needs_transcoding = (
            not self.is_supported_transfer_syntax() or force_transcoding
        )
        if self.needs_transcoding:
            self._transfer_syntax = self.encoder.transfer_syntax
        else:
            self._transfer_syntax = self.get_transfer_syntax()
        self._image_size = Size(*self._tiff_image.image_size.to_tuple())
        self._tile_size = Size(*self._tiff_image.tile_size.to_tuple())
        self._tiled_size = Size(*self._tiff_image.tiled_size.to_tuple())

    def __str__(self) -> str:
        return f"{type(self).__name__} for page {self._tiff_image}"

    def __repr__(self) -> str:
        return f"{type(self).__name__}({self._tiff_image})"

    @property
    def transfer_syntax(self) -> UID:
        """The uid of the transfer syntax of the image."""
        return self._transfer_syntax

    @property
    def needs_transcoding(self) -> bool:
        """Return true if image data requires transcoding for Dicom
        compatibility."""
        return self._needs_transcoding

    @property
    def native_compression(self) -> COMPRESSION:
        """Return compression method used in image data."""
        return self._tiff_image.compression

    @property
    def image_size(self) -> Size:
        """The pixel size of the image."""
        return self._image_size

    @property
    def tile_size(self) -> Size:
        """The pixel tile size of the image."""
        return self._tile_size

    @property
    def focal_planes(self) -> List[float]:
        """Focal planes available in the image defined in um."""
        return [self._tiff_image.focal_plane]

    @property
    def optical_paths(self) -> List[str]:
        """Optical paths available in the image."""
        return [self._tiff_image.optical_path]

    @property
    def suggested_minimum_chunk_size(self) -> int:
        """Return suggested minimum chunk size for optimal performance with
        get_encoeded_tiles()."""
        return self._tiff_image.suggested_minimum_chunk_size

    @property
    def pyramid_index(self) -> int:
        """The pyramidal index in relation to the base layer."""
        return self._tiff_image.pyramid_index

    @property
    def photometric_interpretation(self) -> str:
        if self.needs_transcoding:
            return self.encoder.photometric_interpretation
        if self._tiff_image.photometric_interpretation == PHOTOMETRIC.YCBCR:
            if self.transfer_syntax == JPEGBaseline8Bit:
                return "YBR_FULL_422"
            elif self.transfer_syntax == JPEG2000:
                return "YBR_ICT"
            elif self.transfer_syntax == JPEG2000Lossless:
                return "YBR_RCT"
        elif self._tiff_image.photometric_interpretation == PHOTOMETRIC.RGB:
            return "RGB"
        elif self._tiff_image.photometric_interpretation == (PHOTOMETRIC.MINISBLACK):
            return "MONOCHROME2"
        raise NotImplementedError(
            "Non-implemented photometric interpretation. ",
            self._tiff_image.photometric_interpretation,
        )

    @property
    def samples_per_pixel(self) -> int:
        return self._tiff_image.samples_per_pixel

    def _get_encoded_tile(self, tile: Point, z: float, path: str) -> bytes:
        """Return image bytes for tile. Returns transcoded tile if
        non-supported encoding.

        Parameters
        ----------
        tile: Point
            Tile position to get.
        z: float
            Focal plane of tile to get.
        path: str
            Optical path of tile to get.

        Returns
        ----------
        bytes
            Tile bytes.
        """
        if z not in self.focal_planes or path not in self.optical_paths:
            raise ValueError()
        if self.needs_transcoding:
            decoded_tile = self._tiff_image.get_decoded_tile(tile.to_tuple())
            return self.encoder.encode(decoded_tile)
        return self._tiff_image.get_tile(tile.to_tuple())

    def _get_decoded_tile(self, tile: Point, z: float, path: str) -> Image:
        """Return Image for tile.

        Parameters
        ----------
        tile: Point
            Tile position to get.
        z: float
            Focal plane of tile to get.
        path: str
            Optical path of tile to get.

        Returns
        ----------
        Image.Image
            Tile as Image.
        """
        if z not in self.focal_planes or path not in self.optical_paths:
            raise ValueError
        return Pillow.fromarray(self._tiff_image.get_decoded_tile(tile.to_tuple()))

    def _get_encoded_tiles(
        self, tiles: Iterable[Point], z: float, path: str
    ) -> Iterator[bytes]:
        if z not in self.focal_planes or path not in self.optical_paths:
            raise ValueError
        tiles_tuples = [tile.to_tuple() for tile in tiles]
        if not self.needs_transcoding:
            return self._tiff_image.get_tiles(tiles_tuples)
        decoded_tiles = self._tiff_image.get_decoded_tiles(tiles_tuples)
        return (self.encoder.encode(tile) for tile in decoded_tiles)

    def close(self) -> None:
        self._tiff_image.close()

    def is_supported_transfer_syntax(self) -> bool:
        """Return true if image data is encoded with Dicom-supported transfer
        syntax."""
        try:
            self.get_transfer_syntax()
            return True
        except NotImplementedError:
            return False

    def get_transfer_syntax(self) -> UID:
        """Return transfer syntax (Uid) for compression type in image data."""
        compression = self.native_compression
        if compression == COMPRESSION.JPEG:
            return JPEGBaseline8Bit
        elif compression == COMPRESSION.APERIO_JP2000_RGB:
            return JPEG2000
        raise NotImplementedError(f"Not supported compression {compression}")


class OpenTileLevelImageData(OpenTileImageData):
    def __init__(
        self,
        tiff_image: TiffImage,
        image_metadata: ImageMetadata,
        merged_metadata: ImageMetadata,
        encoder: Encoder,
    ):
        super().__init__(tiff_image, encoder)
        if (
            merged_metadata.pixel_spacing is not None
            and merged_metadata.pixel_spacing != image_metadata.pixel_spacing
        ):
            # Override pixel spacing
            self._pixel_spacing = merged_metadata.pixel_spacing * int(
                2**self._tiff_image.pyramid_index
            )
        elif self._tiff_image.pixel_spacing is not None:
            self._pixel_spacing = SizeMm(*self._tiff_image.pixel_spacing.to_tuple())
        else:
            raise ValueError("Could not determine pixel spacing for tiff image.")

        if merged_metadata.image_coordinate_system is not None:
            self._image_coordinate_system = ImageCoordinateSystem(
                origin=merged_metadata.image_coordinate_system.origin,
                orientation=merged_metadata.image_coordinate_system.orientation,
            )
        else:
            self._image_coordinate_system = None

    @property
    def image_coordinate_system(self) -> ImageCoordinateSystem:
        if self._image_coordinate_system is None:
            return super().image_coordinate_system
        return self._image_coordinate_system

    @property
    def pixel_spacing(self) -> SizeMm:
        return self._pixel_spacing


class OpenTileAssociatedImageData(OpenTileImageData):
    def __init__(
        self,
        tiff_image: TiffImage,
        encoder: Encoder,
    ):
        super().__init__(tiff_image, encoder)
        if self._tiff_image.pixel_spacing is not None:
            self._pixel_spacing = SizeMm(*self._tiff_image.pixel_spacing.to_tuple())
        else:
            self._pixel_spacing = None

    @property
    def pixel_spacing(self) -> Optional[SizeMm]:
        """Size of the pixels in mm/pixel."""
        return self._pixel_spacing<|MERGE_RESOLUTION|>--- conflicted
+++ resolved
@@ -14,28 +14,18 @@
 
 """Image data for opentile compatible file."""
 
-<<<<<<< HEAD
-from typing import List, Optional, Sequence
-=======
-from typing import Iterable, Iterator, List, Optional, Tuple
->>>>>>> 8302ffd2
+from typing import Iterable, Iterator, List, Optional
 
 from opentile.tiff_image import TiffImage
 from PIL import Image as Pillow
 from PIL.Image import Image
 from pydicom.uid import JPEG2000, UID, JPEG2000Lossless, JPEGBaseline8Bit
 from tifffile.tifffile import COMPRESSION, PHOTOMETRIC
-<<<<<<< HEAD
+from wsidicom.codec import Encoder
 from wsidicom.geometry import Point, Size, SizeMm
 from wsidicom.instance import ImageCoordinateSystem
 from wsidicom.metadata import Image as ImageMetadata
-from wsidicomizer.encoding import Encoder
-=======
-from wsidicom.codec import Encoder
-from wsidicom.geometry import Orientation, Point, PointMm, Size, SizeMm
-from wsidicom.instance import ImageCoordinateSystem
-
->>>>>>> 8302ffd2
+
 from wsidicomizer.image_data import DicomizerImageData
 
 
@@ -44,11 +34,7 @@
         self,
         tiff_image: TiffImage,
         encoder: Encoder,
-<<<<<<< HEAD
-=======
-        image_offset: Optional[Tuple[float, float]] = None,
         force_transcoding: bool = False,
->>>>>>> 8302ffd2
     ):
         """Wraps a TiffImage to ImageData.
 
@@ -58,6 +44,8 @@
             TiffImage to wrap.
         encoded: Encoder
             Encoder to use.
+        force_transcoding: bool
+            Force transcoding of image data.
         """
         super().__init__(encoder)
         self._tiff_image = tiff_image
@@ -236,8 +224,9 @@
         image_metadata: ImageMetadata,
         merged_metadata: ImageMetadata,
         encoder: Encoder,
+        force_transcoding: bool = False,
     ):
-        super().__init__(tiff_image, encoder)
+        super().__init__(tiff_image, encoder, force_transcoding)
         if (
             merged_metadata.pixel_spacing is not None
             and merged_metadata.pixel_spacing != image_metadata.pixel_spacing
@@ -275,8 +264,9 @@
         self,
         tiff_image: TiffImage,
         encoder: Encoder,
+        force_transcoding: bool = False,
     ):
-        super().__init__(tiff_image, encoder)
+        super().__init__(tiff_image, encoder, force_transcoding)
         if self._tiff_image.pixel_spacing is not None:
             self._pixel_spacing = SizeMm(*self._tiff_image.pixel_spacing.to_tuple())
         else:
