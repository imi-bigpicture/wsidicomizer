#    Copyright 2023 SECTRA AB

#
#    Licensed under the Apache License, Version 2.0 (the "License");
#    you may not use this file except in compliance with the License.
#    You may obtain a copy of the License at
#
#        http://www.apache.org/licenses/LICENSE-2.0
#
#    Unless required by applicable law or agreed to in writing, software
#    distributed under the License is distributed on an "AS IS" BASIS,
#    WITHOUT WARRANTIES OR CONDITIONS OF ANY KIND, either express or implied.
#    See the License for the specific language governing permissions and
#    limitations under the License.

"""Source for reading tiffslide compatible file."""

import math
from pathlib import Path
from typing import List, Optional, Sequence

from tiffslide import TiffSlide
from wsidicom.codec import Encoder

from wsidicomizer.dicomizer_source import DicomizerSource
from wsidicomizer.image_data import DicomizerImageData
from wsidicom.metadata import WsiMetadata
from wsidicomizer.sources.tiffslide.tiffslide_image_data import (
    TiffSlideAssociatedImageData,
    TiffSlideAssociatedImageType,
    TiffSlideLevelImageData,
)
from wsidicomizer.sources.tiffslide.tiffslide_metadata import TiffSlideMetadata


class TiffSlideSource(DicomizerSource):
    def __init__(
        self,
        filepath: Path,
        encoder: Encoder,
        tile_size: int = 512,
<<<<<<< HEAD
        metadata: Optional[WsiMetadata] = None,
        default_metadata: Optional[WsiMetadata] = None,
        include_levels: Optional[Sequence[int]] = None,
        include_label: bool = True,
        include_overview: bool = True,
=======
        modules: Optional[Union[Dataset, Sequence[Dataset]]] = None,
>>>>>>> 8302ffd2
        include_confidential: bool = True,
        **source_args,
    ) -> None:
        self._tiffslide = TiffSlide(filepath, **source_args)
        self._base_metadata = TiffSlideMetadata(self._tiffslide)
        self._pyramid_levels = [
            int(round(math.log2(downsample)))
            for downsample in self._tiffslide.level_downsamples
        ]
        super().__init__(
            filepath,
            encoder,
            tile_size,
<<<<<<< HEAD
            metadata,
            default_metadata,
            include_levels,
            include_label,
            include_overview,
=======
            modules,
>>>>>>> 8302ffd2
            include_confidential,
        )

    def close(self):
        self._tiffslide.close()

    @property
    def has_label(self) -> bool:
        return "label" in self._tiffslide.associated_images

    @property
    def has_overview(self) -> bool:
        return "macro" in self._tiffslide.associated_images

    @property
    def base_metadata(self) -> WsiMetadata:
        return self._base_metadata

    @property
    def pyramid_levels(self) -> List[int]:
        return self._pyramid_levels

    @staticmethod
    def is_supported(filepath: Path) -> bool:
        """Return True if file in filepath is supported by TiffSlide."""
        format = TiffSlide.detect_format(filepath)
        return format is not None

    def _create_level_image_data(self, level_index: int) -> DicomizerImageData:
        return TiffSlideLevelImageData(
            self._tiffslide,
            self.metadata.image,
            level_index,
            self._tile_size,
            self._encoder,
        )

    def _create_label_image_data(self) -> DicomizerImageData:
        return TiffSlideAssociatedImageData(
            self._tiffslide, TiffSlideAssociatedImageType.LABEL, self._encoder
        )

    def _create_overview_image_data(self) -> DicomizerImageData:
        return TiffSlideAssociatedImageData(
            self._tiffslide, TiffSlideAssociatedImageType.MACRO, self._encoder
        )<|MERGE_RESOLUTION|>--- conflicted
+++ resolved
@@ -17,14 +17,14 @@
 
 import math
 from pathlib import Path
-from typing import List, Optional, Sequence
+from typing import List, Optional
 
 from tiffslide import TiffSlide
 from wsidicom.codec import Encoder
+from wsidicom.metadata import WsiMetadata
 
 from wsidicomizer.dicomizer_source import DicomizerSource
 from wsidicomizer.image_data import DicomizerImageData
-from wsidicom.metadata import WsiMetadata
 from wsidicomizer.sources.tiffslide.tiffslide_image_data import (
     TiffSlideAssociatedImageData,
     TiffSlideAssociatedImageType,
@@ -39,15 +39,8 @@
         filepath: Path,
         encoder: Encoder,
         tile_size: int = 512,
-<<<<<<< HEAD
         metadata: Optional[WsiMetadata] = None,
         default_metadata: Optional[WsiMetadata] = None,
-        include_levels: Optional[Sequence[int]] = None,
-        include_label: bool = True,
-        include_overview: bool = True,
-=======
-        modules: Optional[Union[Dataset, Sequence[Dataset]]] = None,
->>>>>>> 8302ffd2
         include_confidential: bool = True,
         **source_args,
     ) -> None:
@@ -61,15 +54,8 @@
             filepath,
             encoder,
             tile_size,
-<<<<<<< HEAD
             metadata,
             default_metadata,
-            include_levels,
-            include_label,
-            include_overview,
-=======
-            modules,
->>>>>>> 8302ffd2
             include_confidential,
         )
 
