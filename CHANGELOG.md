--- conflicted
+++ resolved
@@ -7,16 +7,14 @@
 
 ## [Unreleased]
 
-<<<<<<< HEAD
 ### Added
 
 - Added `add_missing_levels` parameter to cli.
-=======
+
 ### Fixed
 
 - Missing ´label` parameter in bioformats cli.
 - Change to empty `WsiDicomizerMetadata` for bioformat source.
->>>>>>> ac154738
 
 ## [0.13.2] - 2023-03-20
 
