--- conflicted
+++ resolved
@@ -29,11 +29,7 @@
 python-dateutil = "^2.8.2"
 
 [tool.poetry.group.dev.dependencies]
-<<<<<<< HEAD
-pytest = "^6.2.5"
-=======
 pytest = "^7.2.0"
->>>>>>> 68fd3160
 pytest-watch = "^4.2.0"
 pycodestyle = "^2.8.0"
 parameterized = "^0.8.1"
